--- conflicted
+++ resolved
@@ -1,6 +1,3 @@
-"""
-Ideal gas, adiabatic kinetics simulation.
-"""
 
 import sys
 import numpy as np
@@ -8,7 +5,6 @@
 
 def simulation():
 
-<<<<<<< HEAD
     """
     Ideal gas, adiabatic kinetics simulation.
     """
@@ -16,11 +12,10 @@
     gas = ct.Solution('gri30.xml')
     gas.TPX = 1001.0, ct.one_atm, 'H2:2,O2:1,N2:4'
     r = ct.IdealGasReactor(gas)
-=======
- gas = ct.Solution('gri30.xml')
- gas.TPX = 1001.0, ct.one_atm, 'H2:2,O2:1,N2:4'
- r = ct.IdealGasReactor(gas)
->>>>>>> ef43214a
+
+    gas = ct.Solution('gri30.xml')
+    gas.TPX = 1001.0, ct.one_atm, 'H2:2,O2:1,N2:4'
+    r = ct.IdealGasReactor(gas)
  
     sim = ct.ReactorNet([r])
     time = 0.0
@@ -39,7 +34,7 @@
         """
         Plot the results if matplotlib is installed.
         """
-
+    
         if '--plot' in sys.argv[1:]:
             import matplotlib.pyplot as plt
             plt.clf()
